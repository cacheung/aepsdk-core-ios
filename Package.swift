--- conflicted
+++ resolved
@@ -26,11 +26,7 @@
         .library(name: "AEPSignal", targets: ["AEPSignal"])
     ],
     dependencies: [
-<<<<<<< HEAD
-        .package(url: "https://github.com/adobe/aepsdk-rulesengine-ios.git", from: "1.0.0"),
-=======
-      .package(url: "https://github.com/adobe/aepsdk-rulesengine-ios.git", from: "1.0.0"),    
->>>>>>> e154115e
+      .package(url: "https://github.com/adobe/aepsdk-rulesengine-ios.git", from: "1.0.0"),
     ],
     targets: [
         .target(name: "AEPCore",
