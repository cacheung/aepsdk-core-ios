--- conflicted
+++ resolved
@@ -44,11 +44,8 @@
         registerListener(type: EventType.genericIdentity, source: EventSource.requestContent, listener: handleIdentityRequest)
         registerListener(type: EventType.configuration, source: EventSource.requestIdentity, listener: receiveConfigurationIdentity(event:))
         registerListener(type: EventType.configuration, source: EventSource.responseContent, listener: handleConfigurationResponse)
-<<<<<<< HEAD
         registerListener(type: EventType.analytics, source: EventSource.responseIdentity, listener: handleAnalyticsResponseIdentity)
-=======
         registerListener(type: EventType.audienceManager, source: EventSource.responseContent, listener: handleAudienceResponse(event:))
->>>>>>> e6c6d34a
     }
 
     public func onUnregistered() {
